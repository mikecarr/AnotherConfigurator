--- conflicted
+++ resolved
@@ -479,8 +479,7 @@
             ProgressText = "Download complete, starting upload...";
 
             // Step 2: Upload file
-<<<<<<< HEAD
-            string remotePath = $"{Models.OpenIPC.RemoteTempFolder}/{SelectedFwVersion}.tgz";
+            string remotePath = $"/tmp/{SelectedFwVersion}.tgz";
             await UploadFirmwareAsync(firmwarePath, remotePath);
             
             // await SshClientService.UploadFileAsync(DeviceConfig.Instance, firmwarePath,
@@ -491,7 +490,7 @@
             // Step 3: Decompress using gzip
             await DecompressFirmwareAsync(remotePath);
             
-            // var remoteFilePath = Path.Combine(Models.OpenIPC.RemoteTempFolder, $"{SelectedFwVersion}.tgz");
+            // var remoteFilePath = $"/tmp/{SelectedFwVersion}.tgz");
             // await SshClientService.ExecuteCommandAsync(DeviceConfig.Instance, $"gzip -d {remoteFilePath}");
             // DownloadProgress = 70;
             ProgressText = "Decompression complete, extracting files...";
@@ -503,24 +502,7 @@
             
             // await SshClientService.ExecuteCommandAsync(DeviceConfig.Instance,
             //     $"tar -xvf {Models.OpenIPC.RemoteTempFolder}/{SelectedFwVersion}.tar -C /tmp");
-            // DownloadProgress = 85;
-=======
-            await SshClientService.UploadFileAsync(DeviceConfig.Instance, firmwarePath,
-                $"/tmp/{SelectedFwVersion}.tgz");
-            DownloadProgress = 60;
-            ProgressText = "Upload complete, decompressing...";
-
-            // Step 3: Decompress using gzip
-            var remoteFilePath = $"/tmp/{SelectedFwVersion}.tgz";
-            await SshClientService.ExecuteCommandAsync(DeviceConfig.Instance, $"gzip -d {remoteFilePath}");
-            DownloadProgress = 70;
-            ProgressText = "Decompression complete, extracting files...";
-
-            // Step 4: Extract files using tar
-            await SshClientService.ExecuteCommandAsync(DeviceConfig.Instance,
-                $"tar -xvf /tmp/{SelectedFwVersion}.tar -C /tmp");
-            DownloadProgress = 85;
->>>>>>> 7f17b4c8
+            //DownloadProgress = 85;
             ProgressText = "Extraction complete, upgrading system...";
 
             // Step 5: Execute sysupgrade
